{
    "core":{
        "loglevel": "DEBUG",
        "default_fmt": "data/{date}/#{counter}_{name}_{time}",
<<<<<<< HEAD
        "db_location": "./experiments.db",
        "db_debug": false
=======
        "register_magic": true
>>>>>>> 88804ab0
    },
    "gui" :{
        "notebook": true,
        "plotlib": "all",
        "pyqtmaxplots": 100,
        "defaultcolormap": "hot"
    },
    "user": {}
}<|MERGE_RESOLUTION|>--- conflicted
+++ resolved
@@ -2,12 +2,9 @@
     "core":{
         "loglevel": "DEBUG",
         "default_fmt": "data/{date}/#{counter}_{name}_{time}",
-<<<<<<< HEAD
+        "register_magic": true,
         "db_location": "./experiments.db",
         "db_debug": false
-=======
-        "register_magic": true
->>>>>>> 88804ab0
     },
     "gui" :{
         "notebook": true,
