--- conflicted
+++ resolved
@@ -24,18 +24,6 @@
                         "DEBUG"
                     ]
                 },
-<<<<<<< HEAD
-                "db_debugjk": {
-                    "description": "Use debugging mode in sqlite ",
-                    "type" : "boolean",
-                    "default": false
-                },
-                "db_location":
-                {
-                    "type": "string",
-                    "description" : "location of the database",
-                    "default" : "./experiments.db"
-=======
                 "register_magic" : {
                     "description": "Register QCoDeS magic when in iPython. Can be set to True, False, or a list of magic commands to be registered",
                     "anyOf" : [
@@ -43,7 +31,16 @@
                         {"type": "array"}
                     ],
                     "default": true
->>>>>>> 88804ab0
+                },
+                "db_debug": {
+                    "description": "Use debugging mode in sqlite ",
+                    "type" : "boolean",
+                    "default": false
+                },
+                "db_location": {
+                    "type": "string",
+                    "description": "location of the database",
+                    "default": "./experiments.db"
                 }
             },
             "required":["loglevel", "db_location"]
